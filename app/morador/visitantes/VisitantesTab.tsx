--- conflicted
+++ resolved
@@ -1498,16 +1498,13 @@
               
               {expandedCardId === visitor.id && (
                 <View style={styles.expandedActions}>
-<<<<<<< HEAD
                   <TouchableOpacity 
                     style={[
                       styles.actionButton,
                       hasVisitorFinalStatus(visitor) && styles.actionButtonDisabled
                     ]}
-=======
                   <TouchableOpacity
                     style={styles.actionButton}
->>>>>>> 9f2a9bc8
                     onPress={() => handleEditVisitor(visitor)}
                     disabled={hasVisitorFinalStatus(visitor)}
                   >
@@ -1516,7 +1513,6 @@
                       hasVisitorFinalStatus(visitor) && styles.actionButtonTextDisabled
                     ]}>✏️ Editar</Text>
                   </TouchableOpacity>
-<<<<<<< HEAD
                   
                   <TouchableOpacity 
                     style={[
@@ -1552,11 +1548,9 @@
                       styles.actionButtonDanger,
                       hasVisitorFinalStatus(visitor) && styles.actionButtonDisabled
                     ]}
-=======
 
                   <TouchableOpacity
                     style={[styles.actionButton, styles.actionButtonDanger]}
->>>>>>> 9f2a9bc8
                     onPress={() => handleDeleteVisitor(visitor)}
                     disabled={hasVisitorFinalStatus(visitor)}
                   >
