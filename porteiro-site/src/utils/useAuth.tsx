'use client';

<<<<<<< HEAD
import React, { useState, useEffect, useCallback, createContext, useContext, ReactNode } from 'react';
=======
import React, { useState, useEffect, createContext, useContext, useCallback, ReactNode } from 'react';
>>>>>>> 2f14716c
import { User } from '@supabase/supabase-js';
import { supabase } from '@/lib/supabase';
import { useRouter } from 'next/navigation';

// Tipos baseados no plano de integração
interface AdminProfile {
  id: string;
  user_id: string;
  name: string;
  email: string;
  phone: string | null;
  role: string;
  admin_type: 'super_admin' | 'admin';
  is_active: boolean;
  created_at: string;
  updated_at: string;
}

interface Profile {
  id: string;
  user_id: string | null;
  full_name: string | null;
  avatar_url: string | null;
  phone: string | null;
  email: string;
  cpf: string | null;
  work_schedule: string | null;
  address: string | null;
  birth_date: string | null;
  building_id: string | null;
  role: string | null;
  user_type: string | null;
  relation: string | null;
  emergency_contact_name: string | null;
  emergency_contact_phone: string | null;
  registration_token: string | null;
  token_expires_at: string | null;
  profile_complete: boolean | null;
}

// Tipo para a linha real do banco admin_profiles
interface DBAdminProfile {
  id: string;
  user_id: string;
  name: string;
  email: string;
  phone: string | null;
  role: string;
  created_at: string;
  updated_at: string;
  is_active?: boolean | null;
}

interface AuthUser {
  id: string;
  email: string;
  user_type: 'super_admin' | 'admin' | 'porteiro' | 'morador';
  admin_type?: 'super_admin' | 'admin';
  building_id?: string;
  is_active: boolean;
  profile: AdminProfile | Profile | null;
}

interface AuthContextType {
  user: AuthUser | null;
  loading: boolean;
  signIn: (email: string, password: string) => Promise<{ success: boolean; error?: string }>;
  signOut: () => Promise<void>;
  requireAuth: (redirectTo?: string) => void;
  isSuperAdmin: () => boolean;
  isAdmin: () => boolean;
  canManageAdmins: () => boolean;
  canManageBuildings: () => boolean;
}

const AuthContext = createContext<AuthContextType | undefined>(undefined);

export function AuthProvider({ children }: { children: ReactNode }) {
  const [user, setUser] = useState<AuthUser | null>(null);
  const [loading, setLoading] = useState(true);
  const router = useRouter();

<<<<<<< HEAD
  // checkSession é definido mais abaixo, após loadUserProfile

=======
>>>>>>> 2f14716c
  const signOut = useCallback(async () => {
    try {
      const { error } = await supabase.auth.signOut();
      if (error) {
        console.error('Erro no logout:', error);
      }
      setUser(null);
      router.push('/login');
    } catch (error) {
      console.error('Erro no logout:', error);
      setUser(null);
      router.push('/login');
    }
  }, [router]);

  const loadUserProfile = useCallback(async (authUser: User) => {
    try {
      // Primeiro verifica se é um admin
      const { data: adminProfile, error: adminError } = await supabase
        .from('admin_profiles')
        .select('*')
        .eq('user_id', authUser.id)
        .maybeSingle();

      if (adminProfile && !adminError) {
        // É um admin (super-admin ou admin regular)
        const ap = adminProfile as DBAdminProfile;
        const adminType: 'super_admin' | 'admin' = (ap.role === 'super_admin' || ap.role === 'superadmin') ? 'super_admin' : 'admin';
        const isActive: boolean = (ap.is_active ?? true) as boolean;
        const mappedProfile: AdminProfile = {
          id: ap.id,
          user_id: ap.user_id,
          name: ap.name,
          email: ap.email,
          phone: ap.phone,
          role: ap.role,
          admin_type: adminType,
          is_active: isActive,
          created_at: ap.created_at,
          updated_at: ap.updated_at,
        };
        const userData: AuthUser = {
          id: authUser.id,
<<<<<<< HEAD
          email: mappedProfile.email,
          user_type: adminType,
          admin_type: adminType,
          is_active: isActive,
          profile: mappedProfile
=======
          email: adminProfile.email,
          user_type: adminProfile.role === 'super_admin' ? 'super_admin' : 'admin',
          admin_type: adminProfile.role as 'super_admin' | 'admin',
          is_active: adminProfile.is_active ?? true,
          profile: {
            id: adminProfile.id,
            full_name: adminProfile.name,
            email: adminProfile.email,
            admin_type: adminProfile.role
          } as unknown as AdminProfile
>>>>>>> 2f14716c
        };
        setUser(userData);
        return;
      }

      // Se não é admin, verifica na tabela profiles
      const { data: profile, error: profileError } = await supabase
        .from('profiles')
        .select('*')
        .eq('user_id', authUser.id)
        .maybeSingle();

      if (profile && !profileError) {
        const userData: AuthUser = {
          id: authUser.id,
          email: profile.email,
          user_type: profile.user_type as 'porteiro' | 'morador',
          building_id: profile.building_id || undefined,
          is_active: true,
          profile: profile
        };
        setUser(userData);
      } else {
        console.error('Perfil não encontrado:', profileError);
        await signOut();
      }
    } catch (error) {
      console.error('Erro ao carregar perfil:', error);
      await signOut();
    }
  }, [signOut]);

  const checkSession = useCallback(async () => {
    try {
      const { data: { session } } = await supabase.auth.getSession();
      if (session?.user) {
        await loadUserProfile(session.user);
      }
    } catch (error) {
      console.error('Erro ao verificar sessão:', error);
    } finally {
      setLoading(false);
    }
  }, [loadUserProfile]);

  useEffect(() => {
    checkSession();

    const { data: { subscription } } = supabase.auth.onAuthStateChange(async (event, session) => {
      if (event === 'SIGNED_IN' && session?.user) {
        await loadUserProfile(session.user);
      } else if (event === 'SIGNED_OUT') {
        setUser(null);
      }
      setLoading(false);
    });

    return () => subscription.unsubscribe();
  }, [checkSession, loadUserProfile]);

  const signIn = async (email: string, password: string): Promise<{ success: boolean; error?: string }> => {
    try {
      setLoading(true);

      const { data, error } = await supabase.auth.signInWithPassword({
        email,
        password,
      });

      if (error) {
        return {
          success: false,
          error: error.message === 'Invalid login credentials' 
            ? 'Email ou senha incorretos' 
            : 'Erro na autenticação'
        };
      }

      if (!data.user || !data.session) {
        return { success: false, error: 'Usuário não encontrado' };
      }

      await loadUserProfile(data.user);
      return { success: true };
    } catch (error) {
      console.error('Erro no login:', error);
      return { success: false, error: 'Erro interno do servidor' };
    } finally {
      setLoading(false);
    }
  };

<<<<<<< HEAD


=======
>>>>>>> 2f14716c
  const requireAuth = (redirectTo?: string) => {
    if (!loading && !user) {
      const currentPath = window.location.pathname + window.location.search;
      const returnUrl = redirectTo || currentPath;
      router.push(`/login?returnUrl=${encodeURIComponent(returnUrl)}`);
    }
  };

  // Funções de verificação de permissões baseadas no plano
  const isSuperAdmin = (): boolean => {
    return user?.user_type === 'super_admin' && user?.admin_type === 'super_admin';
  };

  const isAdmin = (): boolean => {
    return user?.user_type === 'admin' || user?.user_type === 'super_admin';
  };

  const canManageAdmins = (): boolean => {
    return isSuperAdmin();
  };

  const canManageBuildings = (): boolean => {
    return isSuperAdmin();
  };

  const value: AuthContextType = {
    user,
    loading,
    signIn,
    signOut,
    requireAuth,
    isSuperAdmin,
    isAdmin,
    canManageAdmins,
    canManageBuildings
  };

  return <AuthContext.Provider value={value}>{children}</AuthContext.Provider>;
}

export function useAuth(): AuthContextType {
  const context = useContext(AuthContext);
  if (context === undefined) {
    throw new Error('useAuth deve ser usado dentro de um AuthProvider');
  }
  return context;
}

// Hook legado para compatibilidade
export function useAuthLegacy() {
  const { user, loading, requireAuth } = useAuth();
  
  return {
    user: user ? {
      id: user.id,
      email: user.email
    } as User : null,
    profile: user?.profile as Profile | null,
    loading,
    requireAuth
  };
}<|MERGE_RESOLUTION|>--- conflicted
+++ resolved
@@ -1,10 +1,6 @@
 'use client';
 
-<<<<<<< HEAD
-import React, { useState, useEffect, useCallback, createContext, useContext, ReactNode } from 'react';
-=======
 import React, { useState, useEffect, createContext, useContext, useCallback, ReactNode } from 'react';
->>>>>>> 2f14716c
 import { User } from '@supabase/supabase-js';
 import { supabase } from '@/lib/supabase';
 import { useRouter } from 'next/navigation';
@@ -45,19 +41,6 @@
   profile_complete: boolean | null;
 }
 
-// Tipo para a linha real do banco admin_profiles
-interface DBAdminProfile {
-  id: string;
-  user_id: string;
-  name: string;
-  email: string;
-  phone: string | null;
-  role: string;
-  created_at: string;
-  updated_at: string;
-  is_active?: boolean | null;
-}
-
 interface AuthUser {
   id: string;
   email: string;
@@ -87,11 +70,6 @@
   const [loading, setLoading] = useState(true);
   const router = useRouter();
 
-<<<<<<< HEAD
-  // checkSession é definido mais abaixo, após loadUserProfile
-
-=======
->>>>>>> 2f14716c
   const signOut = useCallback(async () => {
     try {
       const { error } = await supabase.auth.signOut();
@@ -114,34 +92,13 @@
         .from('admin_profiles')
         .select('*')
         .eq('user_id', authUser.id)
+        .eq('is_active', true)
         .maybeSingle();
 
       if (adminProfile && !adminError) {
         // É um admin (super-admin ou admin regular)
-        const ap = adminProfile as DBAdminProfile;
-        const adminType: 'super_admin' | 'admin' = (ap.role === 'super_admin' || ap.role === 'superadmin') ? 'super_admin' : 'admin';
-        const isActive: boolean = (ap.is_active ?? true) as boolean;
-        const mappedProfile: AdminProfile = {
-          id: ap.id,
-          user_id: ap.user_id,
-          name: ap.name,
-          email: ap.email,
-          phone: ap.phone,
-          role: ap.role,
-          admin_type: adminType,
-          is_active: isActive,
-          created_at: ap.created_at,
-          updated_at: ap.updated_at,
-        };
         const userData: AuthUser = {
           id: authUser.id,
-<<<<<<< HEAD
-          email: mappedProfile.email,
-          user_type: adminType,
-          admin_type: adminType,
-          is_active: isActive,
-          profile: mappedProfile
-=======
           email: adminProfile.email,
           user_type: adminProfile.role === 'super_admin' ? 'super_admin' : 'admin',
           admin_type: adminProfile.role as 'super_admin' | 'admin',
@@ -152,7 +109,6 @@
             email: adminProfile.email,
             admin_type: adminProfile.role
           } as unknown as AdminProfile
->>>>>>> 2f14716c
         };
         setUser(userData);
         return;
@@ -245,11 +201,6 @@
     }
   };
 
-<<<<<<< HEAD
-
-
-=======
->>>>>>> 2f14716c
   const requireAuth = (redirectTo?: string) => {
     if (!loading && !user) {
       const currentPath = window.location.pathname + window.location.search;
