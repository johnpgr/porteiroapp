--- conflicted
+++ resolved
@@ -62,8 +62,21 @@
         .from('visitor_logs')
         .select(`
           id,
+          entry_type,
+          notification_status,
+          notification_sent_at,
+          expires_at,
           apartment_id,
+          guest_name,
           purpose,
+          visitor_id,
+          delivery_sender,
+          delivery_description,
+          delivery_tracking_code,
+          license_plate,
+          vehicle_model,
+          vehicle_color,
+          vehicle_brand,
           building_id,
           created_at,
           log_time,
@@ -74,35 +87,13 @@
           )
         `)
         .eq('apartment_id', apartmentId)
-        .order('created_at', { ascending: false });
+        .eq('notification_status', 'pending')
+        .eq('requires_resident_approval', true)
+        .or(`expires_at.is.null,expires_at.gt.${new Date().toISOString()}`)
+        .order('notification_sent_at', { ascending: false });
       
       if (error) throw error;
       
-<<<<<<< HEAD
-      // Tipagem dos itens retornados com base no schema real
-      interface DbLog {
-        id: string;
-        apartment_id: string;
-        purpose?: string | null;
-        building_id: string;
-        created_at: string;
-        log_time: string;
-        visitors?: { name: string; document: string; phone?: string } | null;
-      }
-
-      const rows = (data ?? []) as DbLog[];
-      const mappedNotifications: PendingNotification[] = rows.map((item) => ({
-        id: item.id,
-        entry_type: 'visitor',
-        notification_status: 'pending',
-        // Usar created_at como horário de envio; fallback para log_time
-        notification_sent_at: item.created_at || item.log_time,
-        // Sem coluna de expiração no schema atual; usar created_at como placeholder
-        expires_at: item.created_at,
-        apartment_id: item.apartment_id,
-        guest_name: item.visitors?.name || 'Visitante não identificado',
-        purpose: item.purpose || undefined,
-=======
       const mappedNotifications = (data as unknown as Record<string, unknown>[]).map(item => ({
         id: item.id,
         entry_type: item.entry_type,
@@ -120,18 +111,11 @@
         vehicle_model: item.vehicle_model,
         vehicle_color: item.vehicle_color,
         vehicle_brand: item.vehicle_brand,
->>>>>>> 2f14716c
         building_id: item.building_id,
         created_at: item.created_at,
         log_time: item.log_time,
         visitors: item.visitors
-<<<<<<< HEAD
-          ? { name: item.visitors.name, document: item.visitors.document, phone: item.visitors.phone }
-          : undefined,
-      }));
-=======
       } as PendingNotification));
->>>>>>> 2f14716c
       
       setNotifications(mappedNotifications);
     } catch (err) {
@@ -170,16 +154,12 @@
       
       const { error } = await supabase
         .from('visitor_logs')
-<<<<<<< HEAD
-        .update(updateData as unknown as Record<string, unknown>)
-=======
         .update(updateData as Record<string, unknown>)
->>>>>>> 2f14716c
         .eq('id', notificationId);
       
       if (error) throw error;
       
-      // Atualizar lista local removendo a notificação processada
+      // Remover a notificação da lista local
       setNotifications(prev => prev.filter(n => n.id !== notificationId));
       
     } catch (err) {
@@ -203,11 +183,6 @@
           table: 'visitor_logs',
           filter: `apartment_id=eq.${apartmentId}`,
         },
-<<<<<<< HEAD
-        () => {
-          // Em qualquer mudança relevante, recarregar a lista
-          fetchPendingNotifications();
-=======
         (payload) => {
           console.log('Mudança detectada:', payload);
           
@@ -224,7 +199,6 @@
               setNotifications(prev => prev.filter(n => n.id !== updatedLog.id));
             }
           }
->>>>>>> 2f14716c
         }
       )
       .subscribe();
