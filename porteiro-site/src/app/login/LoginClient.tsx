--- conflicted
+++ resolved
@@ -2,18 +2,11 @@
 
 import React, { useState, useEffect, useCallback } from 'react';
 import { useRouter } from 'next/navigation';
-<<<<<<< HEAD
-import { supabase } from '@/lib/supabase';
-import { useAuth } from '@/utils/useAuth';
-
-
-=======
 import Image from 'next/image';
 import { supabase } from '@/lib/supabase';
 import { useAuth } from '@/utils/useAuth';
 
 import { toast } from 'sonner';
->>>>>>> 2f14716c
 import NotificationCard from '../../components/NotificationCard';
 import { usePendingNotifications } from '../../hooks/usePendingNotifications';
 
@@ -29,8 +22,6 @@
   delivery_destination?: string;
 }
 
-<<<<<<< HEAD
-=======
 // Interface para notificações pendentes (removida - não utilizada)
 /*
 interface PendingNotification {
@@ -61,7 +52,6 @@
 }
 */
 
->>>>>>> 2f14716c
 
 import {
   Mail,
@@ -72,21 +62,18 @@
   Building,
   Bell,
   Home,
+  Edit,
   Trash2,
   LogOut,
   RefreshCw,
   AlertCircle,
   CheckCircle,
   Clock,
-<<<<<<< HEAD
-  AlertTriangle
-=======
   User,
   X,
   Save,
   AlertTriangle,
   Settings
->>>>>>> 2f14716c
 } from 'lucide-react';
 
 // Tipos para o dashboard
@@ -143,21 +130,14 @@
 
 export default function LoginClient() {
   const router = useRouter();
-<<<<<<< HEAD
-
-=======
->>>>>>> 2f14716c
   const { user, signIn, signOut, isSuperAdmin, isAdmin } = useAuth();
   
   // Estados do formulário
   const [email, setEmail] = useState('');
   const [password, setPassword] = useState('');
   const [showPassword, setShowPassword] = useState(false);
-<<<<<<< HEAD
-=======
 
   const [errorMessage, setErrorMessage] = useState('');
->>>>>>> 2f14716c
   const [isLoading, setIsLoading] = useState(false);
   const [error, setError] = useState('');
   const [successMessage, setSuccessMessage] = useState('');
@@ -200,15 +180,12 @@
     fetchPendingNotifications,
     respondToNotification
   } = usePendingNotifications(apartmentId || undefined);
-<<<<<<< HEAD
-=======
   
   // Estados adicionais para notificações (removidos - não utilizados)
   // const [respondingToNotification, setRespondingToNotification] = useState<string | null>(null);
   // const [showNotificationDetails, setShowNotificationDetails] = useState<string | null>(null);
   // const [showRejectModal, setShowRejectModal] = useState<string | null>(null);
   // const [rejectReason, setRejectReason] = useState('');
->>>>>>> 2f14716c
   
   // Estados para exclusão de conta
   const [showDeleteModal, setShowDeleteModal] = useState(false);
@@ -234,24 +211,6 @@
     }
   }, [errorMessage]);
 
-  // Função para excluir conta
-  const handleDeleteAccount = async () => {
-    if (deleteConfirmText !== 'EXCLUIR') return;
-    
-    setIsDeleting(true);
-    try {
-      // Implementar lógica de exclusão de conta aqui
-      console.log('Excluindo conta...');
-      await signOut();
-    } catch (error) {
-      console.error('Erro ao excluir conta:', error);
-    } finally {
-      setIsDeleting(false);
-      setShowDeleteModal(false);
-      setDeleteConfirmText('');
-    }
-  };
-
   // Funções de validação
   const validateEmail = (email: string): string | undefined => {
     if (!email) return 'Email é obrigatório';
@@ -315,74 +274,24 @@
       
     } catch (error: unknown) {
       console.error('Erro no login:', error);
-<<<<<<< HEAD
-      setError(error instanceof Error ? error.message : 'Erro ao fazer login. Verifique suas credenciais.');
-=======
       const errorMessage = error instanceof Error ? error.message : 'Erro ao fazer login. Verifique suas credenciais.';
       setError(errorMessage);
->>>>>>> 2f14716c
     } finally {
       setIsLoading(false);
     }
   };
 
-<<<<<<< HEAD
-  // Função para buscar dados completos do usuário com JOIN
-  const fetchUserCompleteData = useCallback(async () => {
-    if (!user) return { 
-      apartment: '', 
-      building: '', 
-      fullName: '', 
-      phone: '', 
-      email: '', 
-      relationship: '',
-      isOwner: false,
-      floor: null,
-      cpf: '',
-      address: '',
-      birth_date: '',
-      work_schedule: '',
-      emergency_contact_name: '',
-      emergency_contact_phone: '',
-      buildingAddress: '',
-      userType: '',
-      role: '',
-      avatar_url: ''
-    };
-=======
 
 
   // Função para carregar o perfil do usuário
   const loadUserProfile = useCallback(async () => {
     if (!user?.id) return;
->>>>>>> 2f14716c
     
     setIsLoadingProfile(true);
     try {
       const { data, error } = await supabase
         .from('profiles')
         .select(`
-<<<<<<< HEAD
-          apartment_id,
-          relationship,
-          profiles (
-            id,
-            full_name,
-            phone,
-            email,
-            cpf,
-            address,
-            birth_date,
-            work_schedule,
-            emergency_contact_name,
-            emergency_contact_phone,
-            user_type,
-            role,
-            profile_complete,
-            avatar_url
-          ),
-          apartments (
-=======
           id,
           full_name,
           phone,
@@ -399,112 +308,11 @@
           avatar_url,
           building_id,
           buildings (
->>>>>>> 2f14716c
             id,
             name,
             address
           )
         `)
-<<<<<<< HEAD
-        .eq('profile_id', user.id)
-        .single();
-      
-      if (userError || !userData) {
-        console.warn('Usuário não possui apartamento associado:', userError?.message);
-        
-        // Tentar buscar dados diretamente da tabela profiles
-        const { data: profileData, error: profileError } = await supabase
-          .from('profiles')
-          .select(`
-            id,
-            full_name,
-            phone,
-            email,
-            cpf,
-            address,
-            birth_date,
-            work_schedule,
-            emergency_contact_name,
-            emergency_contact_phone,
-            user_type,
-            role,
-            profile_complete,
-            avatar_url,
-            building_id,
-            buildings (
-              id,
-              name,
-              address
-            )
-          `)
-          .eq('user_id', user.id)
-          .single();
-        
-        if (profileError || !profileData) {
-          return { 
-            apartment: '', 
-            building: '', 
-            fullName: (user as { user_metadata?: { name?: string; phone?: string } }).user_metadata?.name || '',
-            phone: (user as { user_metadata?: { name?: string; phone?: string } }).user_metadata?.phone || '',
-            email: user.email || '',
-            relationship: '',
-            isOwner: false,
-            floor: null,
-            cpf: '',
-            address: '',
-            birth_date: '',
-            work_schedule: '',
-            emergency_contact_name: '',
-            emergency_contact_phone: '',
-            buildingAddress: '',
-            userType: '',
-            role: '',
-            avatar_url: ''
-          };
-        }
-        
-        // Retornar dados apenas do perfil (sem apartamento)
-        return {
-          apartment: '',
-          building: profileData.buildings?.name || '',
-          buildingAddress: profileData.buildings?.address || '',
-          floor: null,
-          fullName: profileData.full_name || (user as { user_metadata?: { name?: string; phone?: string } }).user_metadata?.name || '',
-          phone: profileData.phone || (user as { user_metadata?: { name?: string; phone?: string } }).user_metadata?.phone || '',
-          email: profileData.email || user.email || '',
-          cpf: profileData.cpf || '',
-          address: profileData.address || '',
-          birth_date: profileData.birth_date || '',
-          work_schedule: profileData.work_schedule || '',
-          emergency_contact_name: profileData.emergency_contact_name || '',
-          emergency_contact_phone: profileData.emergency_contact_phone || '',
-          relationship: '',
-          isOwner: false,
-          userType: profileData.user_type || '',
-          role: profileData.role || '',
-          avatar_url: profileData.avatar_url || ''
-        };
-      }
-      
-      const apartment = userData.apartments?.number || '';
-      const building = userData.apartments?.buildings?.name || '';
-      const buildingAddress = userData.apartments?.buildings?.address || '';
-      const floor = userData.apartments?.floor;
-      const fullName = userData.profiles?.full_name || (user as { user_metadata?: { name?: string; phone?: string } }).user_metadata?.name || '';
-      const phone = userData.profiles?.phone || (user as { user_metadata?: { name?: string; phone?: string } }).user_metadata?.phone || '';
-      const email = userData.profiles?.email || user.email || '';
-      const cpf = userData.profiles?.cpf || '';
-      const address = userData.profiles?.address || '';
-      const birth_date = userData.profiles?.birth_date || '';
-      const work_schedule = userData.profiles?.work_schedule || '';
-      const emergency_contact_name = userData.profiles?.emergency_contact_name || '';
-      const emergency_contact_phone = userData.profiles?.emergency_contact_phone || '';
-      const relationship = userData.relationship || '';
-      const isOwner = false; // Default value since is_owner field was removed
-      const userType = userData.profiles?.user_type || '';
-      const role = userData.profiles?.role || '';
-      const avatar_url = userData.profiles?.avatar_url || '';
-=======
         .eq('user_id', user.id)
         .single();
       
@@ -530,7 +338,6 @@
         emergency_contact_phone: data.emergency_contact_phone || undefined,
         buildings: data.buildings || undefined
       });
->>>>>>> 2f14716c
       
       // Preencher o formulário de edição com os dados atuais
       setProfileForm({
@@ -545,31 +352,6 @@
         address: data.address || ''
       });
     } catch (error) {
-<<<<<<< HEAD
-      console.error('Erro ao buscar dados completos do usuário:', error);
-      return { 
-        apartment: '', 
-        building: '', 
-        fullName: (user as { user_metadata?: { name?: string; phone?: string } }).user_metadata?.name || '',
-        phone: (user as { user_metadata?: { name?: string; phone?: string } }).user_metadata?.phone || '',
-        email: user.email || '',
-        relationship: '',
-        isOwner: false,
-        floor: null,
-        cpf: '',
-        address: '',
-        birth_date: '',
-        work_schedule: '',
-        emergency_contact_name: '',
-        emergency_contact_phone: '',
-        buildingAddress: '',
-        userType: '',
-        role: '',
-        avatar_url: ''
-      };
-    }
-  }, [user]);
-=======
       console.error('Erro ao carregar perfil:', error);
     } finally {
       setIsLoadingProfile(false);
@@ -601,7 +383,6 @@
     setProfileErrors(errors);
     return Object.keys(errors).length === 0;
   };
->>>>>>> 2f14716c
 
   // Função para atualizar o perfil do usuário
   const updateUserProfile = async () => {
@@ -746,29 +527,19 @@
         visitor_document: log.visitors?.document || 'Documento não informado',
         log_time: log.log_time,
         purpose: log.purpose || 'Visita',
-<<<<<<< HEAD
-        notification_status: 'pending' as 'approved' | 'rejected' | 'pending', // Default value since field was removed
-=======
         notification_status: 'approved' as 'approved' | 'rejected' | 'pending',
->>>>>>> 2f14716c
         visitor_phone: log.visitors?.phone || undefined
       }));
       
       setVisitorsHistory(formattedHistory);
     } catch (error: unknown) {
       console.error('Erro ao buscar histórico:', error);
-<<<<<<< HEAD
-      setHistoryError(error instanceof Error ? error.message : 'Erro desconhecido');
-=======
       const errorMessage = error instanceof Error ? error.message : 'Erro desconhecido';
       setHistoryError(errorMessage);
->>>>>>> 2f14716c
     } finally {
       setLoadingHistory(false);
     }
   }, [user]);
-<<<<<<< HEAD
-=======
 
 
 
@@ -788,7 +559,6 @@
         return <AlertCircle className="w-5 h-5 text-gray-600" />;
     }
   };
->>>>>>> 2f14716c
 
   // Função para obter texto do status
   const getStatusText = (status: string) => {
@@ -820,47 +590,17 @@
 
   // Carregar dados do usuário quando fizer login
   useEffect(() => {
-<<<<<<< HEAD
-    const loadUserData = async () => {
-      if (user && !userProfile) {
-        setIsLoadingProfile(true);
-        try {
-          const userData = await fetchUserCompleteData();
-          setUserProfile({
-            id: user.id,
-            email: userData.email,
-            name: userData.fullName,
-            phone: userData.phone,
-            apartment: userData.apartment,
-            building: userData.building
-          });
-        } catch (error) {
-          console.error('Erro ao carregar dados do usuário:', error);
-        } finally {
-          setIsLoadingProfile(false);
-        }
-      }
-    };
-    
-    loadUserData();
-  }, [user, userProfile, fetchUserCompleteData]);
-=======
     if (user && !userProfile) {
       loadUserProfile();
     }
   }, [user, userProfile, loadUserProfile]);
->>>>>>> 2f14716c
 
   // Carregar dados quando usuário fizer login (apenas uma vez)
   useEffect(() => {
     if (user && visitorsHistory.length === 0 && !loadingHistory) {
       fetchVisitorsHistory();
     }
-<<<<<<< HEAD
-  }, [user, visitorsHistory.length, loadingHistory, fetchVisitorsHistory]);
-=======
   }, [user, fetchVisitorsHistory, loadingHistory, visitorsHistory.length]);
->>>>>>> 2f14716c
 
   // Função para formatar data em português
   const formatDate = (dateString: string) => {
@@ -877,15 +617,10 @@
   const handleLogout = async () => {
     try {
       await signOut();
-<<<<<<< HEAD
-    } catch (error: unknown) {
-      console.error('Erro ao fazer logout:', error);
-=======
       console.log('Logout realizado com sucesso!');
     } catch (error: unknown) {
       const errorMessage = error instanceof Error ? error.message : 'Erro ao fazer logout';
       console.error('Erro ao fazer logout:', errorMessage);
->>>>>>> 2f14716c
     }
   };
 
@@ -958,19 +693,11 @@
           <div className="space-y-3">
             <div>
               <label className="text-sm font-medium text-gray-600">Email</label>
-<<<<<<< HEAD
-              <p className="text-gray-900">{user?.email || 'N/A'}</p>
-            </div>
-            <div>
-              <label className="text-sm font-medium text-gray-600">Tipo de Perfil</label>
-              <p className="text-gray-900">{(user as { user_metadata?: { user_type?: string } })?.user_metadata?.user_type || 'Usuário'}</p>
-=======
               <p className="text-gray-900">{user?.email || 'Email não disponível'}</p>
             </div>
             <div>
               <label className="text-sm font-medium text-gray-600">Tipo de Perfil</label>
               <p className="text-gray-900">{user?.user_type || 'Usuário'}</p>
->>>>>>> 2f14716c
             </div>
           </div>
           <div className="space-y-3">
@@ -1617,11 +1344,6 @@
           <div className="flex justify-between items-center py-4">
             <div className="flex items-center space-x-4">
               <div className="w-10 h-10 rounded-full overflow-hidden bg-gradient-to-br from-blue-500 to-indigo-600 flex items-center justify-center relative">
-<<<<<<< HEAD
-                <div className="w-full h-full flex items-center justify-center text-white font-semibold text-sm">
-                  {userProfile?.name ? 
-                    userProfile.name.split(' ').map(name => name[0]).join('').substring(0, 2).toUpperCase() :
-=======
                 {userProfile?.avatar_url ? (
                   <Image 
                     src={userProfile.avatar_url} 
@@ -1640,14 +1362,13 @@
                 <div className={`w-full h-full flex items-center justify-center text-white font-semibold text-sm ${userProfile?.avatar_url ? 'hidden' : 'flex'}`}>
                   {userProfile?.full_name ? 
                     userProfile.full_name.split(' ').map(name => name[0]).join('').substring(0, 2).toUpperCase() :
->>>>>>> 2f14716c
                     (user?.email ? user.email.substring(0, 2).toUpperCase() : 'JA')
                   }
                 </div>
               </div>
               <div>
                 <h1 className="text-xl font-bold text-gray-900">
-                  {isLoadingProfile ? 'Carregando...' : (userProfile?.name || user?.email || 'Usuário')}
+                  {isLoadingProfile ? 'Carregando...' : (userProfile?.full_name || user?.email || 'Usuário')}
                 </h1>
                 <p className="text-sm text-gray-600">Portaria Virtual</p>
               </div>
